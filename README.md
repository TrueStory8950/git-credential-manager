--- conflicted
+++ resolved
@@ -4,11 +4,7 @@
 
 ---
 
-<<<<<<< HEAD
 [Git Credential Manager Core](https://github.com/microsoft/Git-Credential-Manager-Core) (GCM Core) is a secure Git credential helper built on [.NET](https://dotnet.microsoft.com) that runs on Windows, macOS, and Linux.
-=======
-[Git Credential Manager Core](https://github.com/microsoft/Git-Credential-Manager-Core) (GCM Core) is a secure Git credential helper built on [.NET](https://dotnet.microsoft.com) that runs on Windows, macOS and Linux.
->>>>>>> 083579c5
 
 Compared to Git's [built-in credential helpers]((https://git-scm.com/book/en/v2/Git-Tools-Credential-Storage)) (Windows: wincred, macOS: osxkeychain, Linux: gnome-keyring/libsecret) which provides single-factor authentication support working on any HTTP-enabled Git repository, GCM Core provides multi-factor authentication support for [Azure DevOps](https://dev.azure.com/), Azure DevOps Server (formerly Team Foundation Server), GitHub, and Bitbucket.
 
@@ -16,11 +12,7 @@
 
 ## Current status
 
-<<<<<<< HEAD
-Git Credential Manager Core is currently available for macOS and Windows, with Linux support in preview. If the Linux version of GCM Core is insufficient then SSH is a good option:
-=======
 Git Credential Manager Core is currently available for Windows, macOS, and Linux. GCM only works with HTTP(S) remotes; you can still use Git with SSH:
->>>>>>> 083579c5
 
 - [Azure DevOps SSH](https://docs.microsoft.com/en-us/azure/devops/repos/git/use-ssh-keys-to-authenticate?view=azure-devops)
 - [GitHub SSH](https://help.github.com/en/articles/connecting-to-github-with-ssh)
